"""Research-specific globals for frequently used data sets, along with file operating system globals."""

import os
# import numpy as np
from collections import OrderedDict

# TODOO Consider getting rid of all-caps globals notation.
# TODOO Write file object protocol that actually does the data downloading via permissions on google drive.



TINY_MEMORY_ARRAY_SIZE = 1e+04
SMALL_MEMORY_ARRAY_SIZE = 1e+05
MEDIUM_MEMORY_ARRAY_SIZE = 1e+06
LARGE_MEMORY_ARRAY_SIZE = 1e+07
MAX_IN_MEMORY_ARRAY_SIZE = 1e+011

# FROM Pygeoprocessing 06
LOGGING_PERIOD = 1.0  # min 5.0 seconds per update log message for the module
MAX_TIMEOUT = 60.0
DEFAULT_GTIFF_CREATION_OPTIONS = ['TILED=YES', 'BIGTIFF=YES', 'COMPRESS=DEFLATE', 'BLOCKXSIZE=256', 'BLOCKYSIZE=256']
DEFAULT_GTIFF_NO_COMPRESS_CREATION_OPTIONS = ['TILED=YES', 'BIGTIFF=YES', 'BLOCKXSIZE=256', 'BLOCKYSIZE=256']
DEFAULT_GTIFF_STRIPED_CREATION_OPTIONS = ['TILED=NO', 'BIGTIFF=YES', 'COMPRESS=DEFLATE']
DEFAULT_GTIFF_MANUAL_STRIPED_CREATION_OPTIONS = ['TILED=YES', 'BIGTIFF=YES', 'COMPRESS=DEFLATE']
DEFAULT_GTIFF_STRIPED_NO_COMPRESS_CREATION_OPTIONS = ['TILED=NO', 'BIGTIFF=YES']
DEFAULT_GTIFF_CREATION_TUPLE_OPTIONS_HB = (
    'GTIFF',
    (
        'TILED=YES',
        'BIGTIFF=YES',
        'COMPRESS=DEFLATE',
        'BLOCKXSIZE=256',
        'BLOCKYSIZE=256',
    ),
)
LARGEST_ITERBLOCK = 2 ** 20  # largest block for iterblocks to read in cells

LAST_TIME_CHECK = 0.0
# A dictionary to map the resampling method input string to the gdal type




start_of_numerals_ascii_int = 48
start_of_uppercase_letters_ascii_int = 65
start_of_lowercase_letters_ascii_int = 97
alphanumeric_ascii_ints = list(range(start_of_numerals_ascii_int, start_of_numerals_ascii_int + 10)) + list(range(start_of_uppercase_letters_ascii_int, start_of_uppercase_letters_ascii_int + 26)) + list(range(start_of_lowercase_letters_ascii_int, start_of_lowercase_letters_ascii_int + 26))
alphanumeric_lowercase_ascii_ints = list(range(start_of_numerals_ascii_int, start_of_numerals_ascii_int + 10)) + list(range(start_of_lowercase_letters_ascii_int, start_of_lowercase_letters_ascii_int + 26))
alphanumeric_ascii_symbols = [chr(i) for i in alphanumeric_ascii_ints]
alphanumeric_lowercase_ascii_symbols = [chr(i) for i in alphanumeric_lowercase_ascii_ints]  # numbers are lowercase i assume...


common_epsg_codes_by_name = OrderedDict()
common_epsg_codes_by_name['wgs84'] = 4326
common_epsg_codes_by_name['wec'] = 54002
common_epsg_codes_by_name['world_eckert_iv'] = 54012
common_epsg_codes_by_name['robinson'] = 54030
# common_epsg_codes_by_name['mollweide'] =  54009
common_epsg_codes_by_name['plate_carree'] = 32662
# common_epsg_codes_by_name['mercator'] =  3857
# common_epsg_codes_by_name[]# '] = wec_old': 32663,
# common_epsg_codes_by_name[]# '] = wec_sphere': 3786,

common_projected_epsg_codes_by_name = OrderedDict()
# common_projected_epsg_codes_by_name['wgs84'] =  4326
common_projected_epsg_codes_by_name['wec'] = 54002
common_projected_epsg_codes_by_name['world_eckert_iv'] = 54012
common_projected_epsg_codes_by_name['robinson'] = 54030
# common_projected_epsg_codes_by_name['mollweide'] =  54009
common_projected_epsg_codes_by_name['plate_carree'] = 32662
# common_projected_epsg_codes_by_name['mercator'] =  3857

# Based on WGS84 (G1762)'
wgs_84_wkt = """GEOGCS["WGS 84", DATUM["WGS_1984", SPHEROID["WGS 84", 6378137, 298.257223563, AUTHORITY["EPSG", "7030"]], AUTHORITY["EPSG", "6326"]], PRIMEM["Greenwich", 0, AUTHORITY["EPSG", "8901"]], UNIT["degree", 0.0174532925199433, AUTHORITY["EPSG", "9122"]], AUTHORITY["EPSG", "4326"]]"""
mollweide_wkt = """PROJCS["World_Mollweide", GEOGCS["GCS_WGS_1984", DATUM["WGS_1984", SPHEROID["WGS_1984", 6378137, 298.257223563]], PRIMEM["Greenwich", 0], UNIT["Degree", 0.017453292519943295]], PROJECTION["Mollweide"], PARAMETER["False_Easting", 0], PARAMETER["False_Northing", 0], PARAMETER["Central_Meridian", 0], UNIT["Meter", 1], AUTHORITY["EPSG", "54009"]]"""

robinson_wkt = """PROJCS["World_Robinson",
    GEOGCS["GCS_WGS_1984",
        DATUM["WGS_1984",
            SPHEROID["WGS_1984",6378137,298.257223563]],
        PRIMEM["Greenwich",0],
        UNIT["Degree",0.017453292519943295]],
    PROJECTION["Robinson"],
    PARAMETER["False_Easting",0],
    PARAMETER["False_Northing",0],
    PARAMETER["Central_Meridian",0],
    UNIT["Meter",1],
    AUTHORITY["EPSG","54030"]]"""

wgs_84_wkt = """GEOGCS["WGS 84",
    DATUM["WGS_1984",
        SPHEROID["WGS 84",6378137,298.257223563,
            AUTHORITY["EPSG","7030"]],
        AUTHORITY["EPSG","6326"]],
    PRIMEM["Greenwich",0,
        AUTHORITY["EPSG","8901"]],
    UNIT["degree",0.01745329251994328,
        AUTHORITY["EPSG","9122"]],
    AUTHORITY["EPSG","4326"]]"""

cylindrical_wkt = """PROJCS["WGS 84 / World Equidistant Cylindrical",
    GEOGCS["WGS 84",
        DATUM["WGS_1984",
            SPHEROID["WGS 84",6378137,298.257223563,
                AUTHORITY["EPSG","7030"]],
            AUTHORITY["EPSG","6326"]],
        PRIMEM["Greenwich",0,
            AUTHORITY["EPSG","8901"]],
        UNIT["degree",0.01745329251994328,
            AUTHORITY["EPSG","9122"]],
        AUTHORITY["EPSG","4326"],
        AXIS["Latitude",NORTH],
        AXIS["Longitude",EAST]],
    UNIT["metre",1,
        AUTHORITY["EPSG","9001"]]]"""

plate_carree_wkt = """PROJCS["WGS 84 / Plate Carree (deprecated)",
    GEOGCS["WGS 84",
        DATUM["WGS_1984",
            SPHEROID["WGS 84",6378137,298.257223563,
                AUTHORITY["EPSG","7030"]],
            AUTHORITY["EPSG","6326"]],
        PRIMEM["Greenwich",0,
            AUTHORITY["EPSG","8901"]],
        UNIT["degree",0.01745329251994328,
            AUTHORITY["EPSG","9122"]],
        AUTHORITY["EPSG","4326"]],
    UNIT["metre",1,
        AUTHORITY["EPSG","9001"]],
    PROJECTION["Equirectangular"],
    PARAMETER["latitude_of_origin",0],
    PARAMETER["central_meridian",0],
    PARAMETER["false_easting",0],
    PARAMETER["false_northing",0],
    AUTHORITY["EPSG","32662"],
    AXIS["X",EAST],
    AXIS["Y",NORTH]]"""

# Not used in WGS84 standard
more_precise_degree_measurement = 0.01745329251994328

#### DEPRECATED BY PYRAMIDS.py data but kept for compatibility. TODOOO clean.
geotransform_global_4deg = (-180.0, 2, 0.0, 90.0, 0.0, -4)
geotransform_global_2deg = (-180.0, 2, 0.0, 90.0, 0.0, -2)
geotransform_global_1deg = (-180.0, 1, 0.0, 90.0, 0.0, -1)
geotransform_global_30m = (-180.0, 0.5, 0.0, 90.0, 0.0, -0.5) # DEPRECATED
geotransform_global_30min = (-180.0, 0.5, 0.0, 90.0, 0.0, -0.5)
geotransform_global_15m = (-180.0, 0.25, 0.0, 90.0, 0.0, -0.25)
geotransform_global_15min = (-180.0, 0.25, 0.0, 90.0, 0.0, -0.25)
geotransform_global_5m = (-180.0, 0.08333333333333333, 0.0, 90.0, 0.0, -0.08333333333333333)  # NOTE, the 0.08333333333333333 is defined very precisely as the answer a 64 bit compiled python gives from the answer 1/12 (i.e. 5 arc minutes)
geotransform_global_5min = (-180.0, 0.08333333333333333, 0.0, 90.0, 0.0, -0.08333333333333333)  # NOTE, the 0.08333333333333333 is defined very precisely as the answer a 64 bit compiled python gives from the answer 1/12 (i.e. 5 arc minutes)
geotransform_global_30s = (-180.0, 0.008333333333333333, 0.0, 90.0, 0.0, -0.008333333333333333)  # NOTE, the 0.008333333333333333 is defined very precisely as the answer a 64 bit compiled python gives from the answer 1/120 (i.e. 30 arc seconds) Note that this has 1 more digit than 1/12 due to how floating points are stored in computers via exponents.
geotransform_global_30sec = (-180.0, 0.008333333333333333, 0.0, 90.0, 0.0, -0.008333333333333333)  # NOTE, the 0.008333333333333333 is defined very precisely as the answer a 64 bit compiled python gives from the answer 1/120 (i.e. 30 arc seconds) Note that this has 1 more digit than 1/12 due to how floating points are stored in computers via exponents.
geotransform_global_10s = (-180.0, 0.002777777777777778, 0.0, 90.0, 0.0, -0.002777777777777778)  # NOTE, the 0.002777777777777778 is defined very precisely
<<<<<<< HEAD
geotransform_global_1s = (-180.0, 0.0002777777777777777775, 0.0, 90.0, 0.0, -0.0002777777777777777775)  # NOTE, the 0.0002777777777777777775 is defined very precisely
=======
geotransform_global_10sec = (-180.0, 0.002777777777777778, 0.0, 90.0, 0.0, -0.002777777777777778)  # NOTE, the 0.002777777777777778 is defined very precisely
geotransform_global_1sec = (-180.0, 0.0002777777777777777775, 0.0, 90.0, 0.0, -0.0002777777777777777775)  # WTF, the 77775 comes from QGIS after gdal, but this number in python goes down in precision to 7778 NOTE, the 0.0002777777777777777775 is defined very precisely, in this case from the gdal C library

#### DEPRECATED BY PYRAMIDS.py data but kept for compatibility. TODOOO clean.
common_geotransforms = {
    'global_5m': geotransform_global_5min,
    'global_30s': geotransform_global_30sec, 
} # Maybe deprecate?
>>>>>>> 1011aedc

global_cr_1sec = (1296000, 648000)

size_of_one_arcdegree_at_equator_in_meters = 111319.49079327358  # Based on (2 * math.pi * 6378.137*1000) / 360  # old 111319

esacci_standard_classes = [0, 10, 20, 30, 40, 50, 60, 70, 80, 90, 100, 110, 120, 130, 140, 150, 160, 170, 180, 190, 200, 210, 220, ]

esacci_standard_class_descriptions = OrderedDict()
esacci_standard_class_descriptions[0] = 'No Data'
esacci_standard_class_descriptions[10] = 'Cropland, rainfed'
esacci_standard_class_descriptions[20] = 'Cropland, irrigated or post-flooding'
esacci_standard_class_descriptions[30] = 'Mosaic cropland (>50%) / natural vegetation (tree, shrub, herbaceous cover)(<50%)'
esacci_standard_class_descriptions[40] = 'Mosaic natural vegetation (tree, shrub, herbaceous cover) (>50%) / cropland(<50%)'
esacci_standard_class_descriptions[50] = 'Tree cover, broadleaved, evergreen, closed to open (>15%)'
esacci_standard_class_descriptions[60] = 'Tree cover, broadleaved, deciduous, closed to open (>15%)'
esacci_standard_class_descriptions[70] = 'Tree cover, needleleaved, evergreen, closed to open (>15%)'
esacci_standard_class_descriptions[80] = 'Tree cover, needleleaved, deciduous, closed to open (>15%)'
esacci_standard_class_descriptions[90] = 'Tree cover, mixed leaf type (broadleaved and needleleaved)'
esacci_standard_class_descriptions[100] = 'Mosaic tree and shrub (>50%) / herbaceous cover (<50%)'
esacci_standard_class_descriptions[110] = 'Mosaic herbaceous cover (>50%) / tree and shrub (<50%)'
esacci_standard_class_descriptions[120] = 'Shrubland'
esacci_standard_class_descriptions[130] = 'Grassland'
esacci_standard_class_descriptions[140] = 'Lichens and mosses'
esacci_standard_class_descriptions[150] = 'Sparse vegetation (tree, shrub, herbaceous cover) (<15%)'
esacci_standard_class_descriptions[160] = 'Tree cover, flooded, fresh or brakish water'
esacci_standard_class_descriptions[170] = 'Tree cover, flooded, saline water'
esacci_standard_class_descriptions[180] = 'Shrub or herbaceous cover, flooded, fresh/saline/brakish water'  # Underestimates wetland GIEMS might be able to improve this (lehner et al.)
esacci_standard_class_descriptions[190] = 'Urban areas'
esacci_standard_class_descriptions[200] = 'Bare areas'
esacci_standard_class_descriptions[210] = 'Water bodies'
esacci_standard_class_descriptions[220] = 'Permanent snow and ice'

esacci_extended_classes = [0, 10, 11, 12, 20, 30, 40, 50, 60, 61, 62, 70, 71, 72, 80, 81, 82, 90, 100, 110, 120, 121, 122, 130, 140, 150, 151, 152, 153, 160, 170, 180, 190, 200, 201, 202, 210, 220]
esacci_extended_class_descriptions = OrderedDict()
esacci_extended_class_descriptions[0] = 'No Data'
esacci_extended_class_descriptions[10] = 'Cropland, rainfed'
esacci_extended_class_descriptions[11] = 'Cropland, rainfed, herbaceous cover'
esacci_extended_class_descriptions[12] = 'Cropland, rainfed, tree or shrub cover'
esacci_extended_class_descriptions[20] = 'Cropland, irrigated or post-flooding'
esacci_extended_class_descriptions[30] = 'Mosaic cropland (>50%) / natural vegetation (tree, shrub, herbaceous cover)(<50%)'
esacci_extended_class_descriptions[40] = 'Mosaic natural vegetation (tree, shrub, herbaceous cover) (>50%) / cropland(<50%)'
esacci_extended_class_descriptions[50] = 'Tree cover, broadleaved, evergreen, closed to open (>15%)'
esacci_extended_class_descriptions[60] = 'Tree cover, broadleaved, deciduous, closed to open (>15%)'
esacci_extended_class_descriptions[61] = 'Tree cover, broadleaved, deciduous, closed (>40%)'
esacci_extended_class_descriptions[62] = 'Tree cover, broadleaved, deciduous, open (15-40%)'
esacci_extended_class_descriptions[70] = 'Tree cover, needleleaved, evergreen, closed to open (>15%)'
esacci_extended_class_descriptions[71] = 'Tree cover, needleleaved, evergreen, closed to open (>15%)'
esacci_extended_class_descriptions[72] = 'Tree cover, needleleaved, evergreen, open (15-40%)'
esacci_extended_class_descriptions[80] = 'Tree cover, needleleaved, deciduous, closed to open (>15%)'
esacci_extended_class_descriptions[81] = 'Tree cover, needleleaved, deciduous, closed (>40%)'
esacci_extended_class_descriptions[82] = 'Tree cover, needleleaved, deciduous, open (15-40%)'
esacci_extended_class_descriptions[90] = 'Tree cover, mixed leaf type (broadleaved and needleleaved)'
esacci_extended_class_descriptions[100] = 'Mosaic tree and shrub (>50%) / herbaceous cover (<50%)'
esacci_extended_class_descriptions[110] = 'Mosaic herbaceous cover (>50%) / tree and shrub (<50%)'
esacci_extended_class_descriptions[120] = 'Shrubland'
esacci_extended_class_descriptions[121] = 'Evergreen shrubland'
esacci_extended_class_descriptions[122] = 'Deciduous shrubland '
esacci_extended_class_descriptions[130] = 'Grassland'
esacci_extended_class_descriptions[140] = 'Lichens and mosses'
esacci_extended_class_descriptions[150] = 'Sparse vegetation (tree, shrub, herbaceous cover) (<15%)'
esacci_extended_class_descriptions[151] = 'Sparse tree (<15%)'
esacci_extended_class_descriptions[152] = 'Sparse shrub (<15%)'
esacci_extended_class_descriptions[153] = 'Sparse herbaceous cover (<15%)'
esacci_extended_class_descriptions[160] = 'Tree cover, flooded, fresh or brakish water'
esacci_extended_class_descriptions[170] = 'Tree cover, flooded, saline water'
esacci_extended_class_descriptions[180] = 'Shrub or herbaceous cover, flooded, fresh/saline/brakish water'
esacci_extended_class_descriptions[190] = 'Urban areas'
esacci_extended_class_descriptions[200] = 'Bare areas'
esacci_extended_class_descriptions[201] = 'Consolidated bare areas'
esacci_extended_class_descriptions[202] = 'Unconsolidated bare areas'
esacci_extended_class_descriptions[210] = 'Water bodies'
esacci_extended_class_descriptions[220] = 'Permanent snow and ice'

esacci_extended_short_class_descriptions = OrderedDict()
esacci_extended_short_class_descriptions[0] = 'ndv'
esacci_extended_short_class_descriptions[10] = 'crop_rainfed'
esacci_extended_short_class_descriptions[11] = 'crop_rainfed_herb'
esacci_extended_short_class_descriptions[12] = 'crop_rainfed_tree'
esacci_extended_short_class_descriptions[20] = 'crop_irrigated'
esacci_extended_short_class_descriptions[30] = 'crop_natural_mosaic'
esacci_extended_short_class_descriptions[40] = 'natural_crop_mosaic'
esacci_extended_short_class_descriptions[50] = 'tree_broadleaved_evergreen'
esacci_extended_short_class_descriptions[60] = 'tree_broadleaved_deciduous_closed_to_open_15'
esacci_extended_short_class_descriptions[61] = 'tree_broadleaved_deciduous_closed_40'
esacci_extended_short_class_descriptions[62] = 'tree_broadleaved_deciduous_open_15_40'
esacci_extended_short_class_descriptions[70] = 'tree_needleleaved_evergreen_closed_to_open_15'
esacci_extended_short_class_descriptions[71] = 'tree_needleleaved_evergreen_closed_to_open_15_extended'
esacci_extended_short_class_descriptions[72] = 'tree_needleleaved_evergreen_open_15_40'
esacci_extended_short_class_descriptions[80] = 'tree_needleleaved_deciduous_closed_to_open_15'
esacci_extended_short_class_descriptions[81] = 'tree_needleleaved_deciduous_closed_40'
esacci_extended_short_class_descriptions[82] = 'tree_needleleaved_deciduous_open_15_40'
esacci_extended_short_class_descriptions[90] = 'tree_mixed_type'
esacci_extended_short_class_descriptions[100] = 'mosaic_tree_and_shrub_50_herbaceous_cover_50'
esacci_extended_short_class_descriptions[110] = 'mosaic_herbaceous_cover_50_tree_and_shrub_50'
esacci_extended_short_class_descriptions[120] = 'shrubland'
esacci_extended_short_class_descriptions[121] = 'evergreen_shrubland'
esacci_extended_short_class_descriptions[122] = 'deciduous_shrubland'
esacci_extended_short_class_descriptions[130] = 'grassland'
esacci_extended_short_class_descriptions[140] = 'lichens_and_mosses'
esacci_extended_short_class_descriptions[150] = 'sparse_vegetation_tree_shrub_herbaceous_cover_15'
esacci_extended_short_class_descriptions[151] = 'sparse_tree_15'
esacci_extended_short_class_descriptions[152] = 'sparse_shrub_15'
esacci_extended_short_class_descriptions[153] = 'sparse_herbaceous_cover_15'
esacci_extended_short_class_descriptions[160] = 'tree_cover_flooded_fresh_or_brakish_water'
esacci_extended_short_class_descriptions[170] = 'tree_cover_flooded_saline_water'
esacci_extended_short_class_descriptions[180] = 'shrub_or_herbaceous_cover_flooded_fresh_saline_brakish_water'
esacci_extended_short_class_descriptions[190] = 'urban_areas'
esacci_extended_short_class_descriptions[200] = 'bare_areas'
esacci_extended_short_class_descriptions[201] = 'consolidated_bare_areas'
esacci_extended_short_class_descriptions[202] = 'unconsolidated_bare_areas'
esacci_extended_short_class_descriptions[210] = 'water_bodies'
esacci_extended_short_class_descriptions[220] = 'permanent_snow_and_ice'

# Decided this is the preferred method for storing the correspondence data and then also making it into a rules dict.
esacci_to_seals_simplified_correspondence = OrderedDict()
esacci_to_seals_simplified_correspondence[0] = [0, 'ndv', 'ndv']
esacci_to_seals_simplified_correspondence[10] = [2, 'crop_rainfed', 'crop']
esacci_to_seals_simplified_correspondence[11] = [2, 'crop_rainfed_herb', 'crop']
esacci_to_seals_simplified_correspondence[12] = [2, 'crop_rainfed_tree', 'crop']
esacci_to_seals_simplified_correspondence[20] = [2, 'crop_irrigated', 'crop']
esacci_to_seals_simplified_correspondence[30] = [2, 'crop_natural_mosaic', 'crop']
esacci_to_seals_simplified_correspondence[40] = [2, 'natural_crop_mosaic', 'crop']
esacci_to_seals_simplified_correspondence[50] = [4, 'tree_broadleaved_evergreen', 'forest']
esacci_to_seals_simplified_correspondence[60] = [4, 'tree_broadleaved_deciduous_closed_to_open_15', 'forest']
esacci_to_seals_simplified_correspondence[61] = [4, 'tree_broadleaved_deciduous_closed_40', 'forest']
esacci_to_seals_simplified_correspondence[62] = [4, 'tree_broadleaved_deciduous_open_15_40', 'forest']
esacci_to_seals_simplified_correspondence[70] = [4, 'tree_needleleaved_deciduous_closed_to_open_15', 'forest']
esacci_to_seals_simplified_correspondence[71] = [4, 'tree_needleleaved_evergreen_closed_to_open_15_extended', 'forest']
esacci_to_seals_simplified_correspondence[72] = [4, 'tree_needleleaved_evergreen_open_15_40', 'forest']
esacci_to_seals_simplified_correspondence[80] = [4, 'tree_needleleaved_deciduous_closed_to_open_15', 'forest']
esacci_to_seals_simplified_correspondence[81] = [4, 'tree_needleleaved_deciduous_closed_40', 'forest']
esacci_to_seals_simplified_correspondence[82] = [4, 'tree_needleleaved_deciduous_open_15_40', 'forest']
esacci_to_seals_simplified_correspondence[90] = [4, 'tree_mixed_type', 'forest']
esacci_to_seals_simplified_correspondence[100] = [4, 'mosaic_tree_and_shrub_50_herbaceous_cover_50', 'forest']
esacci_to_seals_simplified_correspondence[110] = [5, 'mosaic_herbaceous_cover_50_tree_and_shrub_50', 'shrubland']
esacci_to_seals_simplified_correspondence[120] = [5, 'shrubland', 'shrubland']
esacci_to_seals_simplified_correspondence[121] = [5, 'evergreen_shrubland', 'shrubland']
esacci_to_seals_simplified_correspondence[122] = [5, 'deciduous_shrubland', 'shrubland']
esacci_to_seals_simplified_correspondence[130] = [3, 'grassland', 'grassland']
esacci_to_seals_simplified_correspondence[140] = [5, 'lichens_and_mosses', 'shrubland']
esacci_to_seals_simplified_correspondence[150] = [5, 'sparse_vegetation_tree_shrub_herbaceous_cover_15', 'shrubland']
esacci_to_seals_simplified_correspondence[151] = [4, 'sparse_tree_15', 'forest']
esacci_to_seals_simplified_correspondence[152] = [5, 'sparse_shrub_15', 'shrubland']
esacci_to_seals_simplified_correspondence[153] = [5, 'sparse_herbaceous_cover_15', 'shrubland']
esacci_to_seals_simplified_correspondence[160] = [4, 'tree_cover_flooded_fresh_or_brakish_water', 'forest']
esacci_to_seals_simplified_correspondence[170] = [4, 'tree_cover_flooded_saline_water', 'forest']
esacci_to_seals_simplified_correspondence[180] = [5, 'shrub_or_herbaceous_cover_flooded_fresh_saline_brakish_water', 'shrubland']
esacci_to_seals_simplified_correspondence[190] = [1, 'urban_areas', 'urban']
esacci_to_seals_simplified_correspondence[200] = [7, 'bare_areas', 'other']
esacci_to_seals_simplified_correspondence[201] = [7, 'consolidated_bare_areas', 'other']
esacci_to_seals_simplified_correspondence[202] = [7, 'unconsolidated_bare_areas', 'other']
esacci_to_seals_simplified_correspondence[210] = [6, 'water_bodies', 'water']
esacci_to_seals_simplified_correspondence[220] = [7, 'permanent_snow_and_ice', 'other']

esacci_to_seals_simplified_mosaic_is_natural_correspondence = OrderedDict()
esacci_to_seals_simplified_mosaic_is_natural_correspondence[0] = [0, 'ndv', 'ndv']
esacci_to_seals_simplified_mosaic_is_natural_correspondence[10] = [2, 'crop_rainfed', 'crop']
esacci_to_seals_simplified_mosaic_is_natural_correspondence[11] = [2, 'crop_rainfed_herb', 'crop']
esacci_to_seals_simplified_mosaic_is_natural_correspondence[12] = [2, 'crop_rainfed_tree', 'crop']
esacci_to_seals_simplified_mosaic_is_natural_correspondence[20] = [2, 'crop_irrigated', 'crop']
esacci_to_seals_simplified_mosaic_is_natural_correspondence[30] = [5, 'crop_natural_mosaic', 'shrubland'] # DIFF IS HERE
esacci_to_seals_simplified_mosaic_is_natural_correspondence[40] = [4, 'natural_crop_mosaic', 'forest'] # DIFF IS HERE
esacci_to_seals_simplified_mosaic_is_natural_correspondence[50] = [4, 'tree_broadleaved_evergreen', 'forest']
esacci_to_seals_simplified_mosaic_is_natural_correspondence[60] = [4, 'tree_broadleaved_deciduous_closed_to_open_15', 'forest']
esacci_to_seals_simplified_mosaic_is_natural_correspondence[61] = [4, 'tree_broadleaved_deciduous_closed_40', 'forest']
esacci_to_seals_simplified_mosaic_is_natural_correspondence[62] = [4, 'tree_broadleaved_deciduous_open_15_40', 'forest']
esacci_to_seals_simplified_mosaic_is_natural_correspondence[70] = [4, 'tree_needleleaved_deciduous_closed_to_open_15', 'forest']
esacci_to_seals_simplified_mosaic_is_natural_correspondence[71] = [4, 'tree_needleleaved_evergreen_closed_to_open_15_extended', 'forest']
esacci_to_seals_simplified_mosaic_is_natural_correspondence[72] = [4, 'tree_needleleaved_evergreen_open_15_40', 'forest']
esacci_to_seals_simplified_mosaic_is_natural_correspondence[80] = [4, 'tree_needleleaved_deciduous_closed_to_open_15', 'forest']
esacci_to_seals_simplified_mosaic_is_natural_correspondence[81] = [4, 'tree_needleleaved_deciduous_closed_40', 'forest']
esacci_to_seals_simplified_mosaic_is_natural_correspondence[82] = [4, 'tree_needleleaved_deciduous_open_15_40', 'forest']
esacci_to_seals_simplified_mosaic_is_natural_correspondence[90] = [4, 'tree_mixed_type', 'forest']
esacci_to_seals_simplified_mosaic_is_natural_correspondence[100] = [4, 'mosaic_tree_and_shrub_50_herbaceous_cover_50', 'forest']
esacci_to_seals_simplified_mosaic_is_natural_correspondence[110] = [5, 'mosaic_herbaceous_cover_50_tree_and_shrub_50', 'shrubland']
esacci_to_seals_simplified_mosaic_is_natural_correspondence[120] = [5, 'shrubland', 'shrubland']
esacci_to_seals_simplified_mosaic_is_natural_correspondence[121] = [5, 'evergreen_shrubland', 'shrubland']
esacci_to_seals_simplified_mosaic_is_natural_correspondence[122] = [5, 'deciduous_shrubland', 'shrubland']
esacci_to_seals_simplified_mosaic_is_natural_correspondence[130] = [3, 'grassland', 'grassland']
esacci_to_seals_simplified_mosaic_is_natural_correspondence[140] = [5, 'lichens_and_mosses', 'shrubland']
esacci_to_seals_simplified_mosaic_is_natural_correspondence[150] = [5, 'sparse_vegetation_tree_shrub_herbaceous_cover_15', 'shrubland']
esacci_to_seals_simplified_mosaic_is_natural_correspondence[151] = [4, 'sparse_tree_15', 'forest']
esacci_to_seals_simplified_mosaic_is_natural_correspondence[152] = [5, 'sparse_shrub_15', 'shrubland']
esacci_to_seals_simplified_mosaic_is_natural_correspondence[153] = [5, 'sparse_herbaceous_cover_15', 'shrubland']
esacci_to_seals_simplified_mosaic_is_natural_correspondence[160] = [4, 'tree_cover_flooded_fresh_or_brakish_water', 'forest']
esacci_to_seals_simplified_mosaic_is_natural_correspondence[170] = [4, 'tree_cover_flooded_saline_water', 'forest']
esacci_to_seals_simplified_mosaic_is_natural_correspondence[180] = [5, 'shrub_or_herbaceous_cover_flooded_fresh_saline_brakish_water', 'shrubland']
esacci_to_seals_simplified_mosaic_is_natural_correspondence[190] = [1, 'urban_areas', 'urban']
esacci_to_seals_simplified_mosaic_is_natural_correspondence[200] = [7, 'bare_areas', 'other']
esacci_to_seals_simplified_mosaic_is_natural_correspondence[201] = [7, 'consolidated_bare_areas', 'other']
esacci_to_seals_simplified_mosaic_is_natural_correspondence[202] = [7, 'unconsolidated_bare_areas', 'other']
esacci_to_seals_simplified_mosaic_is_natural_correspondence[210] = [6, 'water_bodies', 'water']
esacci_to_seals_simplified_mosaic_is_natural_correspondence[220] = [7, 'permanent_snow_and_ice', 'other']

# Decided this is the preferred method for storing the correspondence data and then also making it into a rules dict.
esacci_to_habitat_quality_simplified_correspondence = OrderedDict()
esacci_to_habitat_quality_simplified_correspondence[0] = [0, 'ndv', 'ndv']
esacci_to_habitat_quality_simplified_correspondence[10] = [2, 'crop_rainfed', 'crop']
esacci_to_habitat_quality_simplified_correspondence[11] = [2, 'crop_rainfed_herb', 'crop']
esacci_to_habitat_quality_simplified_correspondence[12] = [2, 'crop_rainfed_tree', 'crop']
esacci_to_habitat_quality_simplified_correspondence[20] = [2, 'crop_irrigated', 'crop']
esacci_to_habitat_quality_simplified_correspondence[30] = [2, 'crop_natural_mosaic', 'crop']
esacci_to_habitat_quality_simplified_correspondence[40] = [4, 'natural_crop_mosaic', 'low_cv_habitat']
esacci_to_habitat_quality_simplified_correspondence[50] = [6, 'tree_broadleaved_evergreen', 'high_cv_habitat']
esacci_to_habitat_quality_simplified_correspondence[60] = [6, 'tree_broadleaved_deciduous_closed_to_open_15', 'high_cv_habitat']
esacci_to_habitat_quality_simplified_correspondence[61] = [6, 'tree_broadleaved_deciduous_closed_40', 'high_cv_habitat']
esacci_to_habitat_quality_simplified_correspondence[62] = [6, 'tree_broadleaved_deciduous_open_15_40', 'high_cv_habitat']
esacci_to_habitat_quality_simplified_correspondence[70] = [6, 'tree_needleleaved_deciduous_closed_to_open_15', 'high_cv_habitat']
esacci_to_habitat_quality_simplified_correspondence[71] = [6, 'tree_needleleaved_evergreen_closed_to_open_15_extended', 'high_cv_habitat']
esacci_to_habitat_quality_simplified_correspondence[72] = [6, 'tree_needleleaved_evergreen_open_15_40', 'high_cv_habitat']
esacci_to_habitat_quality_simplified_correspondence[80] = [6, 'tree_needleleaved_deciduous_closed_to_open_15', 'high_cv_habitat']
esacci_to_habitat_quality_simplified_correspondence[81] = [6, 'tree_needleleaved_deciduous_closed_40', 'high_cv_habitat']
esacci_to_habitat_quality_simplified_correspondence[82] = [6, 'tree_needleleaved_deciduous_open_15_40', 'high_cv_habitat']
esacci_to_habitat_quality_simplified_correspondence[90] = [6, 'tree_mixed_type', 'high_cv_habitat']
esacci_to_habitat_quality_simplified_correspondence[100] = [5, 'mosaic_tree_and_shrub_50_herbaceous_cover_50', 'medium_cv_habitat']
esacci_to_habitat_quality_simplified_correspondence[110] = [5, 'mosaic_herbaceous_cover_50_tree_and_shrub_50', 'medium_cv_habitat']
esacci_to_habitat_quality_simplified_correspondence[120] = [5, 'shrubland', 'medium_cv_habitat']
esacci_to_habitat_quality_simplified_correspondence[121] = [5, 'evergreen_shrubland', 'medium_cv_habitat']
esacci_to_habitat_quality_simplified_correspondence[122] = [5, 'deciduous_shrubland', 'medium_cv_habitat']
esacci_to_habitat_quality_simplified_correspondence[130] = [4, 'grassland', 'low_cv_habitat']
esacci_to_habitat_quality_simplified_correspondence[140] = [4, 'lichens_and_mosses', 'low_cv_habitat']
esacci_to_habitat_quality_simplified_correspondence[150] = [4, 'sparse_vegetation_tree_shrub_herbaceous_cover_15', 'low_cv_habitat']
esacci_to_habitat_quality_simplified_correspondence[151] = [4, 'sparse_tree_15', 'low_cv_habitat']
esacci_to_habitat_quality_simplified_correspondence[152] = [4, 'sparse_shrub_15', 'low_cv_habitat']
esacci_to_habitat_quality_simplified_correspondence[153] = [4, 'sparse_herbaceous_cover_15', 'low_cv_habitat']
esacci_to_habitat_quality_simplified_correspondence[160] = [6, 'tree_cover_flooded_fresh_or_brakish_water', 'high_cv_habitat']
esacci_to_habitat_quality_simplified_correspondence[170] = [6, 'tree_cover_flooded_saline_water', 'high_cv_habitat']
esacci_to_habitat_quality_simplified_correspondence[180] = [6, 'shrub_or_herbaceous_cover_flooded_fresh_saline_brakish_water', 'high_cv_habitat']
esacci_to_habitat_quality_simplified_correspondence[190] = [1, 'urban_areas', 'urban']
esacci_to_habitat_quality_simplified_correspondence[200] = [3, 'bare_areas', 'bare']
esacci_to_habitat_quality_simplified_correspondence[201] = [3, 'consolidated_bare_areas', 'bare']
esacci_to_habitat_quality_simplified_correspondence[202] = [3, 'unconsolidated_bare_areas', 'bare']
esacci_to_habitat_quality_simplified_correspondence[210] = [6, 'water_bodies', 'water']
esacci_to_habitat_quality_simplified_correspondence[220] = [3, 'permanent_snow_and_ice', 'bare']

# Decided this is the preferred method for storing the correspondence data and then also making it into a rules dict.
esacci_to_seals_simplified_rules = OrderedDict(zip(esacci_to_seals_simplified_correspondence.keys(), [i[0] for i in esacci_to_seals_simplified_correspondence.values()]))

seals_simplified_to_esacci_correspondence = OrderedDict()
seals_simplified_to_esacci_correspondence[0] = [0, 'ndv', 'ndv']
seals_simplified_to_esacci_correspondence[1] = [190, 'urban', 'urban_areas']
seals_simplified_to_esacci_correspondence[2] = [10, 'crop', 'crop_rainfed']
seals_simplified_to_esacci_correspondence[3] = [130, 'grassland', 'grassland']
seals_simplified_to_esacci_correspondence[4] = [50, 'forest', 'tree_broadleaved_evergreen']
seals_simplified_to_esacci_correspondence[5] = [120, 'shrubland', 'shrubland']
seals_simplified_to_esacci_correspondence[6] = [210, 'water', 'water_bodies']
seals_simplified_to_esacci_correspondence[7] = [200, 'other', 'bare_areas']

seals_simplified_labels = {}
seals_simplified_labels[0] = 'ndv'
seals_simplified_labels[1] = 'urban'
seals_simplified_labels[2] = 'crop'
seals_simplified_labels[3] = 'grassland'
seals_simplified_labels[4] = 'forest'
seals_simplified_labels[5] = 'shrubland'
seals_simplified_labels[6] = 'water'
seals_simplified_labels[7] = 'other'

# Decided this is the preferred method for storing the correspondence data and then also making it into a rules dict.
seals_simplified_to_esa_rules = OrderedDict(zip(seals_simplified_to_esacci_correspondence.keys(), [i[0] for i in seals_simplified_to_esacci_correspondence.values()]))

glc_classes_to_labels = OrderedDict()
glc_classes_to_labels[1] = 'tree_broadleaved_evergreen'
glc_classes_to_labels[2] = 'tree_broadleaved_deciduous_closed'
glc_classes_to_labels[3] = 'tree_broadleaved_deciduous_open'
glc_classes_to_labels[4] = 'tree_needleleaved_evergreen'
glc_classes_to_labels[5] = 'tree_needleleaved_deciduous'
glc_classes_to_labels[6] = 'tree_mixed_type'
glc_classes_to_labels[7] = 'tree_cover_flooded_fresh_or_brakish_water'
glc_classes_to_labels[8] = 'tree_cover_flooded_saline_water'
glc_classes_to_labels[9] = 'mosaic'
glc_classes_to_labels[10] = 'tree_cover_burnt'
glc_classes_to_labels[11] = 'evergreen_shrubland'
glc_classes_to_labels[12] = 'deciduous_shrubland'
glc_classes_to_labels[13] = 'herbaceous'
glc_classes_to_labels[14] = 'sparse_herbaceous_cover'
glc_classes_to_labels[15] = 'shrub_or_herbaceous_cover_flooded_fresh_saline_brakish_water'
glc_classes_to_labels[16] = 'cultivated'
glc_classes_to_labels[17] = 'crop_tree_mosaic'
glc_classes_to_labels[18] = 'crop_shrub_mosaic'
glc_classes_to_labels[19] = 'bare'
glc_classes_to_labels[20] = 'water'
glc_classes_to_labels[21] = 'snow_and_ice'
glc_classes_to_labels[22] = 'artificial_surface'

esacci_to_glc2000_correspondence = OrderedDict()
esacci_to_glc2000_correspondence[0] = [0, 'ndv']
esacci_to_glc2000_correspondence[10] = [16, 'crop_rainfed']
esacci_to_glc2000_correspondence[11] = [16, 'crop_rainfed_herb']
esacci_to_glc2000_correspondence[12] = [16, 'crop_rainfed_tree']
esacci_to_glc2000_correspondence[20] = [16, 'crop_irrigated']
esacci_to_glc2000_correspondence[30] = [17, 'crop_natural_mosaic']
esacci_to_glc2000_correspondence[40] = [17, 'natural_crop_mosaic']
esacci_to_glc2000_correspondence[50] = [1, 'tree_broadleaved_evergreen']
esacci_to_glc2000_correspondence[60] = [2, 'tree_broadleaved_deciduous_closed_to_open_15']
esacci_to_glc2000_correspondence[61] = [2, 'tree_broadleaved_deciduous_closed_40']
esacci_to_glc2000_correspondence[62] = [5, 'tree_broadleaved_deciduous_open_15_40']
esacci_to_glc2000_correspondence[70] = [5, 'tree_needleleaved_deciduous_closed_to_open_15']
esacci_to_glc2000_correspondence[71] = [4, 'tree_needleleaved_evergreen_closed_to_open_15_extended']
esacci_to_glc2000_correspondence[72] = [4, 'tree_needleleaved_evergreen_open_15_40']
esacci_to_glc2000_correspondence[80] = [5, 'tree_needleleaved_deciduous_closed_to_open_15']
esacci_to_glc2000_correspondence[81] = [5, 'tree_needleleaved_deciduous_closed_40']
esacci_to_glc2000_correspondence[82] = [5, 'tree_needleleaved_deciduous_open_15_40']
esacci_to_glc2000_correspondence[90] = [6, 'tree_mixed_type']
esacci_to_glc2000_correspondence[100] = [9, 'mosaic_tree_and_shrub_50_herbaceous_cover_50']
esacci_to_glc2000_correspondence[110] = [9, 'mosaic_herbaceous_cover_50_tree_and_shrub_50']
esacci_to_glc2000_correspondence[120] = [12, 'shrubland']
esacci_to_glc2000_correspondence[121] = [11, 'evergreen_shrubland']
esacci_to_glc2000_correspondence[122] = [12, 'deciduous_shrubland']
esacci_to_glc2000_correspondence[130] = [13, 'grassland']
esacci_to_glc2000_correspondence[140] = [13, 'lichens_and_mosses']
esacci_to_glc2000_correspondence[150] = [13, 'sparse_vegetation_tree_shrub_herbaceous_cover_15']
esacci_to_glc2000_correspondence[151] = [14, 'sparse_tree_15']
esacci_to_glc2000_correspondence[152] = [14, 'sparse_shrub_15']
esacci_to_glc2000_correspondence[153] = [14, 'sparse_herbaceous_cover_15']
esacci_to_glc2000_correspondence[160] = [7, 'tree_cover_flooded_fresh_or_brakish_water']
esacci_to_glc2000_correspondence[170] = [8, 'tree_cover_flooded_saline_water']
esacci_to_glc2000_correspondence[180] = [15, 'shrub_or_herbaceous_cover_flooded_fresh_saline_brakish_water']
esacci_to_glc2000_correspondence[190] = [22, 'urban_areas']
esacci_to_glc2000_correspondence[200] = [19, 'bare_areas']
esacci_to_glc2000_correspondence[201] = [19, 'consolidated_bare_areas']
esacci_to_glc2000_correspondence[202] = [19, 'unconsolidated_bare_areas']
esacci_to_glc2000_correspondence[210] = [20, 'water_bodies']
esacci_to_glc2000_correspondence[220] = [21, 'permanent_snow_and_ice']

soilgrid_variable_names = [
    'ACDWRB',
    'AWCh1',
    'AWCh2',
    'AWCh3',
    'BDRICM',
    'BDRLOG',
    'BDTICM',
    'BLDFIE',
    'CECSOL',
    'CLYPPT',
    'CRFVOL',
    'HISTPR',
    'OCDENS',
    'OCSTHA',
    'ORCDRC',
    'PHIHOX',
    'PHIKCL',
    'SLGWRB',
    'SLTPPT',
    'SNDPPT',
    'TAXOUSDA',
    'TAXNWRB',
    'TEXMHT',
    'WWP',
]

soilgrid_variable_descriptions = OrderedDict()

soilgrid_variable_descriptions['ACDWRB'] = 'Grade of a sub-soil being acid e.g. having a pH < 5 and low BS:'
soilgrid_variable_descriptions['AWCh1'] = 'Available soil water capacity (volumetric fraction) with FC = pF 2.0: grade'
soilgrid_variable_descriptions['AWCh2'] = 'Available soil water capacity (volumetric fraction) with FC = pF 2.3: percentage'
soilgrid_variable_descriptions['AWCh3'] = 'Available soil water capacity (volumetric fraction) with FC = pF 2.5: percentage'
soilgrid_variable_descriptions['BDRICM'] = 'Depth to bedrock (R horizon) up to 200 cm: percentage'
soilgrid_variable_descriptions['BDRLOG'] = 'Probability of occurrence of R horizon: cm'
soilgrid_variable_descriptions['BDTICM'] = 'Absolute depth to bedrock: percentage'
soilgrid_variable_descriptions['BLDFIE'] = 'Bulk density (fine earth): cm'
soilgrid_variable_descriptions['CECSOL'] = 'Cation Exchange Capacity of soil: kg/m3'
soilgrid_variable_descriptions['CLYPPT'] = 'Weight percentage of the clay particles (<0.0002 mm): cmolc/kg'
soilgrid_variable_descriptions['CRFVOL'] = 'Volumetric percentage of coarse fragments (>2 mm): percentage'
soilgrid_variable_descriptions['HISTPR'] = 'Histosols probability cumulative: percentage'
soilgrid_variable_descriptions['OCDENS'] = 'Soil organic carbon density: percentage'
soilgrid_variable_descriptions['OCSTHA'] = 'Soil organic carbon stock: kg/m3'
soilgrid_variable_descriptions['ORCDRC'] = 'Soil organic carbon content: ton/ha'
soilgrid_variable_descriptions['PHIHOX'] = 'pH index measured in water solution: permille'
soilgrid_variable_descriptions['PHIKCL'] = 'pH index measured in KCl solution: pH'
soilgrid_variable_descriptions['SLGWRB'] = 'Sodic soil grade: pH'
soilgrid_variable_descriptions['SLTPPT'] = 'Weight percentage of the silt particles (0.0002–0.05 mm): grade'
soilgrid_variable_descriptions['SNDPPT'] = 'Weight percentage of the sand particles (0.05–2 mm): percentage'
soilgrid_variable_descriptions['TAXOUSDA'] = 'Keys to Soil Taxonomy suborders: percentage'
soilgrid_variable_descriptions['TAXNWRB'] = 'World Reference Base legend: -'
soilgrid_variable_descriptions['TEXMHT'] = 'Texture class (USDA system): -'
soilgrid_variable_descriptions['WWP'] = 'Available soil water capacity (volumetric fraction) until wilting point: -'

nlcd_colors = OrderedDict()
nlcd_colors[0] = [0, 0, 0]
nlcd_colors[1] = [0, 249, 0]
nlcd_colors[11] = [71, 107, 160]
nlcd_colors[12] = [209, 221, 249]
nlcd_colors[21] = [221, 201, 201]
nlcd_colors[22] = [216, 147, 130]
nlcd_colors[23] = [237, 0, 0]
nlcd_colors[24] = [170, 0, 0]
nlcd_colors[31] = [178, 173, 163]
nlcd_colors[32] = [249, 249, 249]
nlcd_colors[41] = [104, 170, 99]
nlcd_colors[42] = [28, 99, 48]
nlcd_colors[43] = [181, 201, 142]
nlcd_colors[51] = [165, 140, 48]
nlcd_colors[52] = [204, 186, 124]
nlcd_colors[71] = [226, 226, 193]
nlcd_colors[72] = [201, 201, 119]
nlcd_colors[73] = [153, 193, 71]
nlcd_colors[74] = [119, 173, 147]
nlcd_colors[81] = [219, 216, 61]
nlcd_colors[82] = [170, 112, 40]
nlcd_colors[90] = [186, 216, 234]
nlcd_colors[91] = [181, 211, 229]
nlcd_colors[92] = [181, 211, 229]
nlcd_colors[93] = [181, 211, 229]
nlcd_colors[94] = [181, 211, 229]
nlcd_colors[95] = [112, 163, 186]

nlcd_category_names = OrderedDict()
nlcd_category_names[0] = 'ndv'
nlcd_category_names[11] = 'Open Water'
nlcd_category_names[12] = 'Perennial Ice/Snow'
nlcd_category_names[21] = 'Developed, Open Space'
nlcd_category_names[22] = 'Developed, Low Intensity'
nlcd_category_names[23] = 'Developed, Medium Intensity'
nlcd_category_names[24] = 'Developed High Intensity'
nlcd_category_names[31] = 'Barren Land (Rock/Sand/Clay)'
nlcd_category_names[41] = 'Deciduous Forest'
nlcd_category_names[42] = 'Evergreen Forest'
nlcd_category_names[43] = 'Mixed Forest'
nlcd_category_names[51] = 'Dwarf Scrub'
nlcd_category_names[52] = 'Shrub/Scrub'
nlcd_category_names[71] = 'Grassland/Herbaceous'
nlcd_category_names[72] = 'Sedge/Herbaceous'
nlcd_category_names[73] = 'Lichens'
nlcd_category_names[74] = 'Moss'
nlcd_category_names[81] = 'Pasture/Hay'
nlcd_category_names[82] = 'Cultivated Crops'
nlcd_category_names[90] = 'Woody Wetlands'
nlcd_category_names[95] = 'Emergent Herbaceous Wetlands'

nlcd_category_descriptions = OrderedDict()
nlcd_category_descriptions[0] = 'ndv'
nlcd_category_descriptions[11] = 'areas of open water, generally with less than 25% cover of vegetation or soil.'
nlcd_category_descriptions[12] = 'areas characterized by a perennial cover of ice and/or snow, generally greater than 25% of total cover.'
nlcd_category_descriptions[21] = 'areas with a mixture of some constructed materials, but mostly vegetation in the form of lawn grasses. Impervious surfaces account for less than 20% of total cover. These areas most commonly include large-lot single-family housing units, parks, golf courses, and vegetation planted in developed settings for recreation, erosion control, or aesthetic purposes.'
nlcd_category_descriptions[22] = 'areas with a mixture of constructed materials and vegetation. Impervious surfaces account for 20% to 49% percent of total cover. These areas most commonly include single-family housing units.'
nlcd_category_descriptions[23] = 'areas with a mixture of constructed materials and vegetation. Impervious surfaces account for 50% to 79% of the total cover. These areas most commonly include single-family housing units.'
nlcd_category_descriptions[24] = 'highly developed areas where people reside or work in high numbers. Examples include apartment complexes, row houses and commercial/industrial. Impervious surfaces account for 80% to 100% of the total cover.'
nlcd_category_descriptions[31] = 'areas of bedrock, desert pavement, scarps, talus, slides, volcanic material, glacial debris, sand dunes, strip mines, gravel pits and other accumulations of earthen material. Generally, vegetation accounts for less than 15% of total cover.'
nlcd_category_descriptions[41] = 'areas dominated by trees generally greater than 5 meters tall, and greater than 20% of total vegetation cover. More than 75% of the tree species shed foliage simultaneously in response to seasonal change.'
nlcd_category_descriptions[42] = 'areas dominated by trees generally greater than 5 meters tall, and greater than 20% of total vegetation cover. More than 75% of the tree species maintain their leaves all year. Canopy is never without green foliage.'
nlcd_category_descriptions[43] = 'areas dominated by trees generally greater than 5 meters tall, and greater than 20% of total vegetation cover. Neither deciduous nor evergreen species are greater than 75% of total tree cover.'
nlcd_category_descriptions[51] = 'Alaska only areas dominated by shrubs less than 20 centimeters tall with shrub canopy typically greater than 20% of total vegetation. This type is often co-associated with grasses, sedges, herbs, and non-vascular vegetation.'
nlcd_category_descriptions[52] = 'areas dominated by shrubs; less than 5 meters tall with shrub canopy typically greater than 20% of total vegetation. This class includes true shrubs, young trees in an early successional stage or trees stunted from environmental conditions.'
nlcd_category_descriptions[71] = 'areas dominated by gramanoid or herbaceous vegetation, generally greater than 80% of total vegetation. These areas are not subject to intensive management such as tilling, but can be utilized for grazing.'
nlcd_category_descriptions[72] = 'Alaska only areas dominated by sedges and forbs, generally greater than 80% of total vegetation. This type can occur with significant other grasses or other grass like plants, and includes sedge tundra, and sedge tussock tundra.'
nlcd_category_descriptions[73] = 'Alaska only areas dominated by fruticose or foliose lichens generally greater than 80% of total vegetation.'
nlcd_category_descriptions[74] = 'Alaska only areas dominated by mosses, generally greater than 80% of total vegetation.'
nlcd_category_descriptions[81] = 'areas of grasses, legumes, or grass-legume mixtures planted for livestock grazing or the production of seed or hay crops, typically on a perennial cycle. Pasture/hay vegetation accounts for greater than 20% of total vegetation.'
nlcd_category_descriptions[82] = 'areas used for the production of annual crops, such as corn, soybeans, vegetables, tobacco, and cotton, and also perennial woody crops such as orchards and vineyards. Crop vegetation accounts for greater than 20% of total vegetation. This class also includes all land being actively tilled.'
nlcd_category_descriptions[90] = 'areas where forest or shrubland vegetation accounts for greater than 20% of vegetative cover and the soil or substrate is periodically saturated with or covered with water.'
nlcd_category_descriptions[95] = 'Areas where perennial herbaceous vegetation accounts for greater than 80% of vegetative cover and the soil or substrate is periodically saturated with or covered with water.'

e = 2.71828182845904523536028747135266249775724709369995
pi = 3.14159265358979323846264338327950288419716939937510
<|MERGE_RESOLUTION|>--- conflicted
+++ resolved
@@ -152,9 +152,6 @@
 geotransform_global_30s = (-180.0, 0.008333333333333333, 0.0, 90.0, 0.0, -0.008333333333333333)  # NOTE, the 0.008333333333333333 is defined very precisely as the answer a 64 bit compiled python gives from the answer 1/120 (i.e. 30 arc seconds) Note that this has 1 more digit than 1/12 due to how floating points are stored in computers via exponents.
 geotransform_global_30sec = (-180.0, 0.008333333333333333, 0.0, 90.0, 0.0, -0.008333333333333333)  # NOTE, the 0.008333333333333333 is defined very precisely as the answer a 64 bit compiled python gives from the answer 1/120 (i.e. 30 arc seconds) Note that this has 1 more digit than 1/12 due to how floating points are stored in computers via exponents.
 geotransform_global_10s = (-180.0, 0.002777777777777778, 0.0, 90.0, 0.0, -0.002777777777777778)  # NOTE, the 0.002777777777777778 is defined very precisely
-<<<<<<< HEAD
-geotransform_global_1s = (-180.0, 0.0002777777777777777775, 0.0, 90.0, 0.0, -0.0002777777777777777775)  # NOTE, the 0.0002777777777777777775 is defined very precisely
-=======
 geotransform_global_10sec = (-180.0, 0.002777777777777778, 0.0, 90.0, 0.0, -0.002777777777777778)  # NOTE, the 0.002777777777777778 is defined very precisely
 geotransform_global_1sec = (-180.0, 0.0002777777777777777775, 0.0, 90.0, 0.0, -0.0002777777777777777775)  # WTF, the 77775 comes from QGIS after gdal, but this number in python goes down in precision to 7778 NOTE, the 0.0002777777777777777775 is defined very precisely, in this case from the gdal C library
 
@@ -163,7 +160,6 @@
     'global_5m': geotransform_global_5min,
     'global_30s': geotransform_global_30sec, 
 } # Maybe deprecate?
->>>>>>> 1011aedc
 
 global_cr_1sec = (1296000, 648000)
 
