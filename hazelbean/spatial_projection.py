--- conflicted
+++ resolved
@@ -495,11 +495,8 @@
                       calc_raster_stats=False,
                       add_overviews=False,
                       pixel_size_override=None,
-<<<<<<< HEAD
                       target_aligned_pixels=True,
-=======
                       bb_override=None,
->>>>>>> 1011aedc
                       verbose=False,
                       ):
     if pixel_size_override is None:
